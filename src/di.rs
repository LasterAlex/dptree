--- conflicted
+++ resolved
@@ -168,8 +168,7 @@
 
 /// Converts functions into [`CompiledFn`].
 ///
-<<<<<<< HEAD
-/// For a function to be convertible into [`CompiledFn`], it must be of 0-9
+/// For a function to be convertible into [`CompiledFn`], it must be of 0-12
 /// arguments and return [`Future`].
 pub trait Injectable<Output, FnArgs>
 where
@@ -192,17 +191,6 @@
         let location = Location::caller();
         Self::input_types().into_iter().map(|ty| (ty, location)).collect()
     }
-=======
-/// The function must follow some rules, to be usable with DI:
-///
-/// 1. For each function parameter of type `T`, `Input` must satisfy
-/// `DependencySupplier<T>`.
-/// 2. The function must be of 0-12 arguments.
-/// 3. The function must return [`Future`].
-pub trait Injectable<Input, Output, FnArgs> {
-    fn inject<'a>(&'a self, container: &'a Input) -> CompiledFn<'a, Output>;
->>>>>>> 52e11f5b
-}
 
 /// A function with all dependencies satisfied.
 pub type CompiledFn<'a, Output> = Arc<dyn Fn() -> BoxFuture<'a, Output> + Send + Sync + 'a>;
