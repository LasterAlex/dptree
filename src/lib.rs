--- conflicted
+++ resolved
@@ -1,12 +1,6 @@
-<<<<<<< HEAD
-pub mod container;
-pub mod di_fn;
-pub mod guides;
-=======
->>>>>>> 1827bcce
 mod handler;
 
-// pub mod guides;
+pub mod guides;
 pub mod di;
 pub mod prelude;
 
