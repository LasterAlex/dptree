use std::{future::Future, ops::ControlFlow, sync::Arc};

use futures::future::BoxFuture;

pub struct Handler<'a, Input, Output, Intermediate = Input>(
    #[allow(clippy::type_complexity)]
    Arc<
        dyn Fn(Input, Cont<'a, Intermediate, Output>) -> HandlerResult<'a, Input, Output>
            + Send
            + Sync
            + 'a,
    >,
);

pub type Cont<'a, Intermediate, Output> =
    Box<dyn Fn(Intermediate) -> HandlerResult<'a, Intermediate, Output> + Send + Sync + 'a>;

pub type HandlerResult<'a, Input, Output> = BoxFuture<'a, ControlFlow<Output, Input>>;

// `#[derive(Clone)]` obligates all type parameters to satisfy `Clone` as well,
// but we do not need it here because of `Arc`.
impl<'a, Input, Output, Cont> Clone for Handler<'a, Input, Output, Cont> {
    fn clone(&self) -> Self {
        Handler(self.0.clone())
    }
}

impl<'a, Input, Output, Intermediate> Handler<'a, Input, Output, Intermediate>
where
    Input: Send + Sync + 'a,
    Output: Send + Sync + 'a,
    Intermediate: Send + Sync + 'a,
{
    pub fn chain<Intermediate2>(
        self,
        next: Handler<'a, Intermediate, Output, Intermediate2>,
    ) -> Handler<'a, Input, Output, Intermediate2>
    where
        Intermediate2: Send + Sync + 'a,
    {
        from_fn(move |event, cont| {
            let this = self.clone();
            let next = next.clone();
            let cont = Arc::new(cont);

            this.execute(event, move |event| {
                let next = next.clone();
                let cont = cont.clone();

                #[allow(clippy::redundant_closure)] // Clippy is a fucking donkey.
                next.execute(event, move |event| cont(event))
            })
        })
    }

    pub fn branch<Intermediate2>(
        self,
        next: Handler<'a, Intermediate, Output, Intermediate2>,
    ) -> Handler<'a, Input, Output, Intermediate>
    where
        Intermediate2: Send + Sync + 'a,
    {
        from_fn(move |event, cont| {
            let this = self.clone();
            let next = next.clone();
            let cont = Arc::new(cont);

            this.execute(event, move |event| {
                let next = next.clone();
                let cont = cont.clone();

                async move {
                    match next.dispatch(event).await {
                        ControlFlow::Continue(event) => cont(event).await,
                        done => done,
                    }
                }
            })
        })
    }

    pub async fn execute<Cont, ContFut>(
        self,
        event: Input,
        cont: Cont,
    ) -> ControlFlow<Output, Input>
    where
        Input: Send + Sync + 'a,
        Cont: Fn(Intermediate) -> ContFut + Send + Sync + 'a,
        ContFut: Future<Output = ControlFlow<Output, Intermediate>> + Send + 'a,
    {
        (self.0)(event, Box::new(move |event| Box::pin(cont(event)))).await
    }

    pub async fn dispatch(self, container: Input) -> ControlFlow<Output, Input> {
        self.execute(container, |event| async move { ControlFlow::Continue(event) }).await
    }
}

pub fn from_fn<'a, F, Fut, Input, Output, Intermediate>(
    f: F,
) -> Handler<'a, Input, Output, Intermediate>
where
    F: Fn(Input, Cont<'a, Intermediate, Output>) -> Fut + Send + Sync + 'a,
    Fut: Future<Output = ControlFlow<Output, Input>> + Send + 'a,
{
    Handler(Arc::new(move |event, cont| Box::pin(f(event, cont))))
}

pub fn entry<'a, Input, Output>() -> Handler<'a, Input, Output, Input>
where
    Input: Send + Sync + 'a,
    Output: Send + Sync + 'a,
{
    from_fn(|event, cont| cont(event))
}

#[cfg(test)]
mod tests {
<<<<<<< HEAD
    // use crate::handler::{endpoint::endpoint, filter};

    //use crate::handler::{endpoint, filter};
=======
    use crate::handler::{endpoint, filter};
>>>>>>> a8fae83d

    use super::*;

    #[tokio::test]
    async fn test_from_fn_break() {
        let input = 123;
        let output = "ABC";

        let result = from_fn(|event, _cont: Cont<i32, &'static str>| async move {
            assert_eq!(event, input);
            ControlFlow::Break(output)
        })
        .dispatch(input)
        .await;

        assert!(result == ControlFlow::Break(output));
    }

    #[tokio::test]
    async fn test_from_fn_continue() {
        let input = 123;
        type Output = &'static str;

        let result = from_fn(|event: i32, _cont: Cont<i32, &'static str>| async move {
            assert_eq!(event, input);
            ControlFlow::<Output, _>::Continue(event)
        })
        .dispatch(input)
        .await;

        assert!(result == ControlFlow::Continue(input));
    }

    #[tokio::test]
    async fn test_entry() {
        let input = 123;
        type Output = &'static str;

        let result = entry::<_, Output>().dispatch(input).await;

        assert!(result == ControlFlow::Continue(input));
    }

    #[tokio::test]
    async fn test_execute() {
        let input = 123;
        let output = "ABC";

        let result = from_fn(|event, cont| {
            assert!(event == input);
            cont(event)
        })
        .execute(input, |event| async move {
            assert!(event == input);
            ControlFlow::Break(output)
        })
        .await;

        assert!(result == ControlFlow::Break(output));
    }
    /*
    #[tokio::test]
    async fn test_tree() {
        #[derive(Debug, PartialEq)]
        enum Output {
            Five,
            One,
            GT,
        }

        let dispatcher = entry()
            .branch(
                filter(|&num: &i32| async move { num == 5 }).endpoint(|| async move { Output::Five }),
            )
            .branch(filter(|&num| async move { num == 1 }).endpoint(|| async move { Output::One }))
            .branch(filter(|&num| async move { num > 2 }).endpoint(|| async move { Output::GT }));

        assert_eq!(dispatcher.clone().dispatch(di::Value::new(5)).await, ControlFlow::Break(Output::Five));
        assert_eq!(dispatcher.clone().dispatch(di::Value::new(1)).await, ControlFlow::Break(Output::One));
        assert_eq!(dispatcher.clone().dispatch(di::Value::new(3)).await, ControlFlow::Break(Output::GT));
        assert_eq!(dispatcher.clone().dispatch(di::Value::new(0)).await, ControlFlow::Continue(di::Value::new(0)));
    }

    #[tokio::test]
    async fn test_deeply_nested_tree() {
        #[derive(Debug, PartialEq)]
        enum Output {
            LT,
            MinusOne,
            Zero,
            One,
            GT,
        }

        let negative_handler = filter(|&num| async move { num < 0 })
            .branch(
                filter(|&num| async move { num == -1 })
                    .endpoint(|| async move { Output::MinusOne }),
            )
            .branch(endpoint(|| async move { Output::LT }));

        let zero_handler =
            filter(|&num| async move { num == 0 }).endpoint(|| async move { Output::Zero });

        let positive_handler = filter(|&num| async move { num > 0 })
            .branch(filter(|&num| async move { num == 1 }).endpoint(|| async move { Output::One }))
            .branch(endpoint(|| async move { Output::GT }));

        let dispatcher =
            entry().branch(negative_handler).branch(zero_handler).branch(positive_handler);

        assert_eq!(dispatcher.clone().dispatch(di::Value::new(2)).await, ControlFlow::Break(Output::GT));
        assert_eq!(dispatcher.clone().dispatch(di::Value::new(1)).await, ControlFlow::Break(Output::One));
        assert_eq!(dispatcher.clone().dispatch(di::Value::new(0)).await, ControlFlow::Break(Output::Zero));
        assert_eq!(dispatcher.clone().dispatch(di::Value::new(-1)).await, ControlFlow::Break(Output::MinusOne));
        assert_eq!(dispatcher.clone().dispatch(di::Value::new(-2)).await, ControlFlow::Break(Output::LT));
    }*/
}<|MERGE_RESOLUTION|>--- conflicted
+++ resolved
@@ -117,13 +117,7 @@
 
 #[cfg(test)]
 mod tests {
-<<<<<<< HEAD
-    // use crate::handler::{endpoint::endpoint, filter};
-
-    //use crate::handler::{endpoint, filter};
-=======
     use crate::handler::{endpoint, filter};
->>>>>>> a8fae83d
 
     use super::*;
 
@@ -184,7 +178,7 @@
 
         assert!(result == ControlFlow::Break(output));
     }
-    /*
+
     #[tokio::test]
     async fn test_tree() {
         #[derive(Debug, PartialEq)]
@@ -198,13 +192,13 @@
             .branch(
                 filter(|&num: &i32| async move { num == 5 }).endpoint(|| async move { Output::Five }),
             )
-            .branch(filter(|&num| async move { num == 1 }).endpoint(|| async move { Output::One }))
-            .branch(filter(|&num| async move { num > 2 }).endpoint(|| async move { Output::GT }));
-
-        assert_eq!(dispatcher.clone().dispatch(di::Value::new(5)).await, ControlFlow::Break(Output::Five));
-        assert_eq!(dispatcher.clone().dispatch(di::Value::new(1)).await, ControlFlow::Break(Output::One));
-        assert_eq!(dispatcher.clone().dispatch(di::Value::new(3)).await, ControlFlow::Break(Output::GT));
-        assert_eq!(dispatcher.clone().dispatch(di::Value::new(0)).await, ControlFlow::Continue(di::Value::new(0)));
+            .branch(filter(|&num| async move { num == 1 }).endpoint(|_| async move { Output::One }))
+            .branch(filter(|&num| async move { num > 2 }).endpoint(|_| async move { Output::GT }));
+
+        assert_eq!(dispatcher.clone().dispatch(5).await, ControlFlow::Break(Output::Five));
+        assert_eq!(dispatcher.clone().dispatch(1).await, ControlFlow::Break(Output::One));
+        assert_eq!(dispatcher.clone().dispatch(3).await, ControlFlow::Break(Output::GT));
+        assert_eq!(dispatcher.clone().dispatch(0).await, ControlFlow::Continue(0));
     }
 
     #[tokio::test]
@@ -221,24 +215,24 @@
         let negative_handler = filter(|&num| async move { num < 0 })
             .branch(
                 filter(|&num| async move { num == -1 })
-                    .endpoint(|| async move { Output::MinusOne }),
+                    .endpoint(|_| async move { Output::MinusOne }),
             )
-            .branch(endpoint(|| async move { Output::LT }));
+            .branch(endpoint(|_| async move { Output::LT }));
 
         let zero_handler =
-            filter(|&num| async move { num == 0 }).endpoint(|| async move { Output::Zero });
+            filter(|&num| async move { num == 0 }).endpoint(|_| async move { Output::Zero });
 
         let positive_handler = filter(|&num| async move { num > 0 })
-            .branch(filter(|&num| async move { num == 1 }).endpoint(|| async move { Output::One }))
-            .branch(endpoint(|| async move { Output::GT }));
+            .branch(filter(|&num| async move { num == 1 }).endpoint(|_| async move { Output::One }))
+            .branch(endpoint(|_| async move { Output::GT }));
 
         let dispatcher =
             entry().branch(negative_handler).branch(zero_handler).branch(positive_handler);
 
-        assert_eq!(dispatcher.clone().dispatch(di::Value::new(2)).await, ControlFlow::Break(Output::GT));
-        assert_eq!(dispatcher.clone().dispatch(di::Value::new(1)).await, ControlFlow::Break(Output::One));
-        assert_eq!(dispatcher.clone().dispatch(di::Value::new(0)).await, ControlFlow::Break(Output::Zero));
-        assert_eq!(dispatcher.clone().dispatch(di::Value::new(-1)).await, ControlFlow::Break(Output::MinusOne));
-        assert_eq!(dispatcher.clone().dispatch(di::Value::new(-2)).await, ControlFlow::Break(Output::LT));
-    }*/
+        assert_eq!(dispatcher.clone().dispatch(2).await, ControlFlow::Break(Output::GT));
+        assert_eq!(dispatcher.clone().dispatch(1).await, ControlFlow::Break(Output::One));
+        assert_eq!(dispatcher.clone().dispatch(0).await, ControlFlow::Break(Output::Zero));
+        assert_eq!(dispatcher.clone().dispatch(-1).await, ControlFlow::Break(Output::MinusOne));
+        assert_eq!(dispatcher.clone().dispatch(-2).await, ControlFlow::Break(Output::LT));
+    }
 }